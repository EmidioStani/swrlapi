<project xmlns="http://maven.apache.org/POM/4.0.0" xmlns:xsi="http://www.w3.org/2001/XMLSchema-instance" xsi:schemaLocation="http://maven.apache.org/POM/4.0.0 http://maven.apache.org/maven-v4_0_0.xsd">
  <modelVersion>4.0.0</modelVersion>

  <parent>
    <groupId>org.sonatype.oss</groupId>
    <artifactId>oss-parent</artifactId>
    <version>7</version>
  </parent>

  <groupId>edu.stanford.swrl</groupId>
  <artifactId>swrlapi</artifactId>
<<<<<<< HEAD
  <version>1.0.0-beta-10-SNAPSHOT</version>
=======
  <version>1.0.0-beta-11-SNAPSHOT</version>
>>>>>>> e30ecc81
  <packaging>bundle</packaging>
  <name>SWRLAPI</name>
  <description>Java API for working with SWRL rules and SQWRL queries</description>
  <url>https://github.com/protegeproject/swrlapi/wiki</url>

  <properties>

    <owlapi.version>4.1.3</owlapi.version> 
    <jep.version>2.4.2</jep.version>
    <axis.osgi.version>1.4_2</axis.osgi.version>
    <commons.discovery.osgi.version>0.4_1</commons.discovery.osgi.version>
    <com.google.guava.version>19.0</com.google.guava.version>

    <checker.framework.version>1.9.10</checker.framework.version>
    <annotatedJdk>${org.checkerframework:jdk8:jar}</annotatedJdk>
    <junit.version>4.12</junit.version>
    <org.hamcrest.core.version>1.3</org.hamcrest.core.version>
    <slf4j.version>1.7.14</slf4j.version>
    
    <maven.compiler.plugin.version>3.5</maven.compiler.plugin.version>
    <maven.dependency.plugin.version>2.10</maven.dependency.plugin.version>
    <maven.bundle.plugin.version>3.0.1</maven.bundle.plugin.version>
    <maven.source.plugin.version>2.4</maven.source.plugin.version>
    <maven.release.plugin.version>2.5.3</maven.release.plugin.version>
    <maven.nexus-staging.plugin.version>1.6.6</maven.nexus-staging.plugin.version>
    <maven.javadoc.plugin.version>2.10.3</maven.javadoc.plugin.version>
    <maven.gpg.plugin.version>1.6</maven.gpg.plugin.version>
    <maven.scm.gitexe.version>1.9.4</maven.scm.gitexe.version>

    <java.version>1.8</java.version> 

    <project.build.sourceEncoding>UTF-8</project.build.sourceEncoding>

  </properties>

  <developers>
    <developer>
      <name>Martin O'Connor</name>
      <email>martin.oconnor@stanford.edu</email>
      <organization>Stanford Center for Biomedical Informatics Research</organization>
      <organizationUrl>http://bmir.stanford.edu</organizationUrl>
    </developer>
  </developers>

  <licenses>
    <license>
      <name>BSD 2-Clause License</name>
      <url>http://opensource.org/licenses/BSD-2-Clause</url>
    </license>
  </licenses>  

  <!-- SWRLAPI libraries are hosted on Sonatype OSSRH (OSS Repository Hosting Service). -->
  <distributionManagement>
    <snapshotRepository>
      <id>sonatype-nexus-snapshots</id>
      <url>https://oss.sonatype.org/content/repositories/snapshots</url>
    </snapshotRepository>
    <repository>
      <id>ossrh</id>
      <url>https://oss.sonatype.org/service/local/staging/deploy/maven2/</url>
    </repository>
  </distributionManagement>

  <scm>
    <connection>scm:git:git@github.com:protegeproject/swrlapi.git</connection>
    <developerConnection>scm:git:git@github.com:protegeproject/swrlapi.git</developerConnection>
    <url>https://github.com/protegeproject/swrlapi</url>
    <tag>HEAD</tag>
  </scm>

  <issueManagement>
    <system>GitHub</system>
    <url>https://github.com/protegeproject/swrlapi/issues</url>
  </issueManagement>
  
  <dependencies>

    <dependency>
      <groupId>net.sourceforge.owlapi</groupId>
      <artifactId>owlapi-osgidistribution</artifactId>
      <version>${owlapi.version}</version>
    </dependency>

    <!-- OSGi Bundle for Axis 1.4 -->
    <dependency>
      <groupId>org.apache.geronimo.bundles</groupId>
      <artifactId>axis</artifactId>
      <version>${axis.osgi.version}</version>
    </dependency>

    <!-- OSGi Bundle for Apache Commons Discovery 0.4  -->
    <dependency>
      <groupId>org.apache.geronimo.bundles</groupId>
      <artifactId>commons-discovery</artifactId>
      <version>${commons.discovery.osgi.version}</version>
    </dependency>

    <dependency>
      <groupId>com.google.guava</groupId>
      <artifactId>guava</artifactId>
      <version>${com.google.guava.version}</version>
    </dependency>
    
    <dependency>
      <groupId>org.scijava</groupId>
      <artifactId>jep</artifactId>
      <version>${jep.version}</version>
    </dependency>

    <!-- Start of Checker Framework Dependencies -->
    
    <dependency>
      <groupId>org.checkerframework</groupId>
      <artifactId>checker</artifactId>
      <version>${checker.framework.version}</version>
    </dependency>

    <dependency>
      <groupId>org.checkerframework</groupId>
      <artifactId>checker-qual</artifactId>
      <version>${checker.framework.version}</version>
    </dependency>

    <dependency>
      <groupId>org.checkerframework</groupId>
      <artifactId>jdk8</artifactId>
      <version>${checker.framework.version}</version>
    </dependency>

    <!-- End of Checker Framework Dependencies -->

    <dependency>
      <groupId>junit</groupId>
      <artifactId>junit</artifactId>
      <version>${junit.version}</version>
      <scope>test</scope>
    </dependency>

    <dependency>
      <groupId>org.hamcrest</groupId>
      <artifactId>hamcrest-core</artifactId>
      <version>${org.hamcrest.core.version}</version>
    </dependency>


    <dependency>
      <groupId>org.slf4j</groupId>
      <artifactId>slf4j-api</artifactId>
      <version>${slf4j.version}</version>
    </dependency>

    <dependency>
      <groupId>org.slf4j</groupId>
      <artifactId>slf4j-log4j12</artifactId>
      <version>${slf4j.version}</version>
      <scope>test</scope>
    </dependency>

  </dependencies>

  <build>

    <plugins>

      <plugin>
        <artifactId>maven-compiler-plugin</artifactId>
        <version>${maven.compiler.plugin.version}</version>
        <configuration>
          <source>${java.version}</source>
          <target>${java.version}</target>
          <!-- Temporarily disabling Checker Framework. A small number Checker-identified issues remain.
              <fork>true</fork>
              <annotationProcessors>
              <annotationProcessor>org.checkerframework.checker.nullness.NullnessChecker</annotationProcessor>
              </annotationProcessors>
              <compilerArgs>
              <arg>-Xbootclasspath/p:${annotatedJdk}</arg>
              </compilerArgs>
          -->
        </configuration>
      </plugin>

      <plugin>
        <groupId>org.apache.maven.plugins</groupId>
        <artifactId>maven-dependency-plugin</artifactId>
        <version>${maven.dependency.plugin.version}</version>
        <executions>
          <execution>
            <goals>
              <goal>properties</goal>
            </goals>
          </execution>
        </executions>
      </plugin>

      <plugin>   
        <groupId>org.apache.felix</groupId>
        <artifactId>maven-bundle-plugin</artifactId>
        <version>${maven.bundle.plugin.version}</version>
        <extensions>true</extensions>

        <configuration>

          <instructions>
            <Bundle-SymbolicName>${project.artifactId}</Bundle-SymbolicName>
            <Include-Resource>{maven-resources}</Include-Resource>
            <Import-Package>
              org.semanticweb.owlapi.*;version="[4.1.3,5.0.0)",
              *
            </Import-Package>
            <Export-Package>
              org.nfunk.*;version="${jep.version}",
              org.swrlapi.*;version="1.0.0"
            </Export-Package>
            <Embed-Transitive>true</Embed-Transitive>
            <Embed-Dependency>jep;version="${jep.version}"</Embed-Dependency>
          </instructions>

        </configuration>

        <executions>
          <execution>
            <id>bundle-manifest</id>
            <phase>process-classes</phase>
            <goals>    
              <goal>manifest</goal>
            </goals>   
          </execution>
        </executions>

      </plugin>

      <plugin>
        <artifactId>maven-release-plugin</artifactId>
        <version>${maven.release.plugin.version}</version>
        <dependencies>
          <dependency>
            <groupId>org.apache.maven.scm</groupId>
            <artifactId>maven-scm-provider-gitexe</artifactId>
	    <version>${maven.scm.gitexe.version}</version>
          </dependency>
        </dependencies>
      </plugin>

    </plugins>

  </build>

  <profiles>
    <profile>
      <id>release</id>
      <activation>
        <activeByDefault>false</activeByDefault>
      </activation>
      <build>
        <plugins>
          <plugin>
            <groupId>org.apache.maven.plugins</groupId>
            <artifactId>maven-source-plugin</artifactId>
            <version>${maven.source.plugin.version}</version>
            <executions>
              <execution>
                <id>attach-sources</id>
                <goals>
                  <goal>jar</goal>
                </goals>
              </execution>
            </executions>
          </plugin>
          
          <plugin>
            <groupId>org.apache.maven.plugins</groupId>
            <artifactId>maven-javadoc-plugin</artifactId>
            <version>${maven.javadoc.plugin.version}</version>
            <executions>
              <execution>
                <id>attach-javadocs</id>
                <goals>
                  <goal>jar</goal>
                </goals>
                <configuration>
                  <failOnError>false</failOnError>
                  <quiet>true</quiet>
                </configuration>
              </execution>
            </executions>
          </plugin>
          
          <plugin>
            <groupId>org.apache.maven.plugins</groupId>
            <artifactId>maven-gpg-plugin</artifactId>
            <version>${maven.gpg.plugin.version}</version>
            <executions>
              <execution>
                <id>sign-artifacts</id>
                <phase>verify</phase>
                <goals>
                  <goal>sign</goal>
                </goals>
              </execution>
            </executions>
          </plugin>

          <plugin>
            <groupId>org.sonatype.plugins</groupId>
            <artifactId>nexus-staging-maven-plugin</artifactId>
            <version>${maven.nexus-staging.plugin.version}</version>
            <extensions>true</extensions>
            <configuration>
              <serverId>ossrh</serverId>
              <nexusUrl>https://oss.sonatype.org/</nexusUrl>
              <description>${project.version}</description>
              <autoReleaseAfterClose>true</autoReleaseAfterClose>
            </configuration>
          </plugin>

        </plugins>

      </build>
    </profile>
  </profiles>

</project><|MERGE_RESOLUTION|>--- conflicted
+++ resolved
@@ -9,11 +9,7 @@
 
   <groupId>edu.stanford.swrl</groupId>
   <artifactId>swrlapi</artifactId>
-<<<<<<< HEAD
-  <version>1.0.0-beta-10-SNAPSHOT</version>
-=======
   <version>1.0.0-beta-11-SNAPSHOT</version>
->>>>>>> e30ecc81
   <packaging>bundle</packaging>
   <name>SWRLAPI</name>
   <description>Java API for working with SWRL rules and SQWRL queries</description>
